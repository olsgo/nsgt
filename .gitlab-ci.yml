stages:
  - build
  - test
  - deploy

make_nsgt:
  stage: build
  script:
    - . $HOME/.profile
    - make
  artifacts:
    paths:
      - $CI_PROJECT_DIR/dist/*
    expire_in: 1h

test_nsgt:
  stage: test
  script:
    - . $HOME/.profile
<<<<<<< HEAD
    - make test
	
upload_nsgt:
  stage: deploy
  script:
    - . $HOME/.profile
	- make upload
=======
    - python3 setup.py test

twine_test:
  stage: test
  script:
    - . $HOME/.profile
    - twine check dist/*

deploy_packages:
  stage: deploy
  script:
    - export PATH="$PATH:$HOME/bin:$HOME/.cabal/bin"
    - twine upload dist/*
>>>>>>> 8c6e3ac3
<|MERGE_RESOLUTION|>--- conflicted
+++ resolved
@@ -16,27 +16,4 @@
 test_nsgt:
   stage: test
   script:
-    - . $HOME/.profile
-<<<<<<< HEAD
-    - make test
-	
-upload_nsgt:
-  stage: deploy
-  script:
-    - . $HOME/.profile
-	- make upload
-=======
-    - python3 setup.py test
-
-twine_test:
-  stage: test
-  script:
-    - . $HOME/.profile
-    - twine check dist/*
-
-deploy_packages:
-  stage: deploy
-  script:
-    - export PATH="$PATH:$HOME/bin:$HOME/.cabal/bin"
-    - twine upload dist/*
->>>>>>> 8c6e3ac3
+    - . $HOME/.profile